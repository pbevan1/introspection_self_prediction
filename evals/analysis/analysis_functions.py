import numpy as np

from evals.analysis.string_cleaning import clean_string

VOCAB_SIZE = 50257  # gpt-3.5-turbo—using the same vocab size for all models


def exclude_noncompliant(df):
    df = df.copy()
    if "compliance_meta" in df.columns and "compliance_object" in df.columns:
        df = df[(df["compliance_meta"] == True) & (df["compliance_object"] == True)]  # noqa: E712
    else:
        df = df[df["compliance"] == True]  # noqa: E712
    return df


def calc_accuracy(df):
    """Calculate the accuracy of the model"""
    df = exclude_noncompliant(df)
    return (
        df["extracted_property_meta"].apply(clean_string) == df["extracted_property_object"].apply(clean_string)
    ).mean()


def calc_accuracy_with_excluded(df):
    """What is the accuracy if we count non-compliance as wrong answers?"""
<<<<<<< HEAD
    df["correct"] = (
        df["extracted_property_meta"].str.lstrip().str.strip()
        == df["extracted_property_object"].str.lstrip().str.strip()
=======
    df["correct"] = df["extracted_property_meta"].apply(clean_string) == df["extracted_property_object"].apply(
        clean_string
>>>>>>> 662d5d2b
    )
    df["correct"] = df["correct"] & (df["compliance_meta"] == True)  # noqa: E712
    return df["correct"].mean()


def bootstrap_accuracy_ci(df, num_bootstraps=1000, ci=95):
    df = df[(df["compliance_meta"] == True) & (df["compliance_object"] == True)]  # noqa: E712

    bootstrap_accuracies = []

    # Resampling the data frame with replacement and calculating accuracies
    for _ in range(num_bootstraps):
        resampled_df = df.sample(n=len(df), replace=True)
        accuracy = calc_accuracy(resampled_df)
        bootstrap_accuracies.append(accuracy)

    # Calculating the lower and upper percentiles
    lower_percentile = (100 - ci) / 2
    upper_percentile = 100 - lower_percentile
    ci_lower = np.percentile(bootstrap_accuracies, lower_percentile)
    ci_upper = np.percentile(bootstrap_accuracies, upper_percentile)

    return ci_lower, ci_upper


def baseline_accuracy_under_mode(df, base_df):
    """What would be the accuracy if the model always picked the most common response in the base responses?"""
    df = exclude_noncompliant(df)
    mode = base_df["response"].mode()[0]
    accuracy_under_mode = (df["extracted_property_object"] == mode).mean()
    return accuracy_under_mode


def baseline_accuracy_under_distribution(df, base_df, iters=100):
    """What would be the accuracy if the model always picked a response from the base responses according to the distribution?"""
    df = exclude_noncompliant(df)
    accuracies = []
    for _ in range(iters):
        # randomly sample from the base responses
        sample = np.random.choice(base_df["response"], len(df), replace=True)
        accuracy = (df["extracted_property_object"] == sample).mean()
        accuracies.append(accuracy)
    return np.mean(accuracies)


def likelihood_of_correct_first_token(df):
    """What is the log likelihood of the correct answer under the first token distribution of the meta response?"""

    def first_log_prob_likelihood(row):
        # get logprobs for first token
        logprobs = row["logprobs_meta"]
        if isinstance(logprobs, str):
            logprobs = eval(logprobs)
        try:
            if logprobs is None or np.isnan(logprobs):
                return None
        except TypeError:
            pass  # it wasn't np.nan then
        logprobs = logprobs[0]  # only the first token
        if logprobs is None or len(logprobs) == 0:
            return None
        target = row["extracted_property_object"]
        target = str(target)  # in case it's a number
        for token, log_prob in logprobs.items():
            if clean_string(target).startswith(clean_string(token)):
                return log_prob
        # if the log prob is not in the top n, so we calculate the flat probability of the outside of the top n
        top_n_mass = np.sum([v for k, v in logprobs.items()])
        outside_top_n_mass = 1 - top_n_mass
        return np.log(outside_top_n_mass / (VOCAB_SIZE - len(logprobs)))

    df = exclude_noncompliant(df)
    return df.apply(first_log_prob_likelihood, axis=1).dropna().mean()<|MERGE_RESOLUTION|>--- conflicted
+++ resolved
@@ -24,14 +24,8 @@
 
 def calc_accuracy_with_excluded(df):
     """What is the accuracy if we count non-compliance as wrong answers?"""
-<<<<<<< HEAD
-    df["correct"] = (
-        df["extracted_property_meta"].str.lstrip().str.strip()
-        == df["extracted_property_object"].str.lstrip().str.strip()
-=======
     df["correct"] = df["extracted_property_meta"].apply(clean_string) == df["extracted_property_object"].apply(
         clean_string
->>>>>>> 662d5d2b
     )
     df["correct"] = df["correct"] & (df["compliance_meta"] == True)  # noqa: E712
     return df["correct"].mean()
