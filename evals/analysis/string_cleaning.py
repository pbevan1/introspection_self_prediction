import string
from typing import List


def apply_all_cleaning(s: str) -> str:
    """
    Apply all cleaning functions to the input string.

    Parameters:
    s (str): The input string to be cleaned.

    Returns:
    str: The cleaned string.
    """
    s = s.lower()
    s = strip_punctuation(s)
    s = strip_newlines(s)
    s = strip_multiple_whitespaces(s)
    s = strip_common_prefixes(s)
    return s


def clean_string(s: str) -> str:
    """
    Clean the input string by stripping punctuation, converting to lower case, and removing leading/trailing spaces.

    Parameters:
    s (str): The input string to be cleaned.

    Returns:
    str: The cleaned string.
    """
    s = str(s)
    return strip_punctuation(s.lower().strip().lstrip())


def strip_punctuation(s: str) -> str:
    """
    Remove punctuation from the input string.

    Parameters:
    s (str): The input string.

    Returns:
    str: The string with punctuation removed.
    """
    s = str(s)
    return "".join(c for c in s if c not in string.punctuation)


def strip_newlines(s: str) -> str:
    """
    Replace newline and carriage return characters with spaces in the input string.

    Parameters:
    s (str): The input string.

    Returns:
    str: The string with newline and carriage return characters replaced by spaces.
    """
    s = str(s)
    return s.replace("\n", " ").replace("\r", " ").replace("\t", " ")


def strip_multiple_whitespaces(s: str) -> str:
    """
    Replace multiple whitespace characters with a single space in the input string.

    Parameters:
    s (str): The input string.

    Returns:
    str: The string with multiple whitespaces replaced by a single space.
    """
    s = str(s)
    return " ".join(s.split())


def strip_common_prefixes(s: str) -> str:
    """
    Remove common prefixes from the input string.
    This is to remove cruft from the base models responses.

    Parameters:
    s (str): The input string.

    Returns:
    str: The string with common prefixes removed.
    """
    s = str(s)
    prefixes: List[str] = ["Answer:", "Answer :", "Response:", "Response :", "Assistant:", "Assistant :"]
    for prefix in prefixes:
        if s.lower().startswith(prefix.lower()):
            return s[len(prefix) :]
    return s


def extract_first_of_multiple_responses(response: str, join_on: str) -> str:
    """
    Sometimes, the continuation model will return multiple responses. This function extracts the first response.
    """
    response = str(response)
    try:
        if join_on == "":
            responses = [[c] for c in response]
        else:
            responses = response.split(join_on)
        responses = [r for r in responses if r.strip() != ""]
        return responses[0]
    except AttributeError:
        return response
    except IndexError:  # response is empty
        return response


def match_log_probs_to_trimmed_response(response, logprobs):
    """
    When we are stripping words from the beginning of the string, we also need to discard the corresponding logprobs.

    Parameters:
    string (str): The input string.
    logprobs (str): The log probabilities of the words in the string.

    Returns:
    logprobs (str): The log probabilities of the words in the string.
    """
    response = str(response)
<<<<<<< HEAD
    if logprobs is None or isinstance(logprobs, float) or logprobs == [{}]:  # ie is it nan?
=======
    if logprobs is None or isinstance(logprobs, float) or logprobs == "[{}]":  # ie is it nan?
>>>>>>> d80f2de3
        # we don't have logprobs
        return logprobs
    if isinstance(logprobs, str):
        logprobs = eval(logprobs)
    if len(logprobs) == 0 or min([len(l) for l in logprobs]) == 0: # we don't have logprobs
        return logprobs
    try:
        index = 0
        while index < len(logprobs):
            logprob = logprobs[index]
            # get most likely token
            token = max(logprob, key=logprob.get)
            if response.lower().startswith(token.lower()):
                return str(logprobs[index:])
            index += 1
    except Exception as e:
        pass
    finally:
        return None<|MERGE_RESOLUTION|>--- conflicted
+++ resolved
@@ -125,11 +125,7 @@
     logprobs (str): The log probabilities of the words in the string.
     """
     response = str(response)
-<<<<<<< HEAD
-    if logprobs is None or isinstance(logprobs, float) or logprobs == [{}]:  # ie is it nan?
-=======
     if logprobs is None or isinstance(logprobs, float) or logprobs == "[{}]":  # ie is it nan?
->>>>>>> d80f2de3
         # we don't have logprobs
         return logprobs
     if isinstance(logprobs, str):
