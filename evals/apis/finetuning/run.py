import datetime
import json
import logging
import os
import random
import time
from pathlib import Path
from typing import Any, Optional

import openai
from google.cloud import storage
from openai.error import APIConnectionError, RateLimitError
from pydantic import BaseModel
from tenacity import retry, retry_if_exception_type, stop_after_attempt, wait_fixed
from vertexai.preview.tuning import sft

from evals.apis.finetuning.syncer import WandbSyncer
from evals.utils import (
    COMPLETION_MODELS,
    GCLOUD_BUCKET,
    GCLOUD_PROJECT,
    GPT_CHAT_MODELS,
    load_jsonl,
)

logger = logging.getLogger(__name__)

GEMINI_VALIDATION_LIMIT = 256


class FineTuneHyperParams(BaseModel):
    """
    https://platform.openai.com/docs/api-reference/fine-tuning/create
    """

    n_epochs: int | None = None  # None sets it auto.
    learning_rate_multiplier: float | None = None  # None sets it auto.
    batch_size: int | None = None  # None sets it auto.


class FineTuneParams(BaseModel):
    model: str
    suffix: str | None = None
    hyperparameters: FineTuneHyperParams
    seed: int | None = 0  # None sets it auto.


class FinetuneJob(BaseModel):
    model: str
    # Job id, for Gemini this is tuning job ID
    # e.g. projects/351298396653/locations/us-central1/tuningJobs/4314075193183043584
    id: str


class FinetunedJobResults(BaseModel):
    fine_tuned_model: str
    result_files: list[str] | None = []
    trained_tokens: int | None


@retry(
    retry=retry_if_exception_type(APIConnectionError),
    stop=stop_after_attempt(8),
    wait=wait_fixed(30),
)
def wait_until_uploaded_file_id_is_ready(file_id: str) -> None:
    while True:
        file = openai.File.retrieve(file_id)
        if file["status"] == "processed":
            return
        time.sleep(1)


@retry(
    # Retry if we get a rate limit error
    # Also retry if we get an API connection error - e.g. when you close your laptop lol
    retry=retry_if_exception_type((APIConnectionError, openai.APIError)),
    wait=wait_fixed(30),
)
def wait_until_finetune_job_is_ready(ft_job: FinetuneJob) -> FinetunedJobResults:
    """Returns the fine tuned model id"""
    if ft_job.model in (COMPLETION_MODELS | GPT_CHAT_MODELS):
        while True:
            finetune_job = openai.FineTuningJob.retrieve(ft_job.id)
            if finetune_job["status"] == "succeeded":
                print(finetune_job)
                return FinetunedJobResults.parse_obj(finetune_job)
            time.sleep(1)
    # TODO: add timeout?
    elif ft_job.model == "gemini-1.0-pro-002":
        sft_tuning_job = sft.SupervisedTuningJob(ft_job.id)
        print("Running Gemini SFT job:\n", sft_tuning_job.to_dict())
        while not sft_tuning_job.has_ended:
            print("Waiting for job to finish...")
            time.sleep(60)
            sft_tuning_job.refresh()
        if sft_tuning_job.state == "JOB_STATE_FAILED":
            raise Exception(f"Job failed: {sft_tuning_job.to_dict()}")
        # Google does not have API access to training metrics
        return FinetunedJobResults(
            fine_tuned_model=sft_tuning_job.tuned_model_endpoint_name, result_files=None, trained_tokens=None
        )
    else:
        raise ValueError(f"Model {ft_job.id} not supported")


def confirm_to_continue(file_path: Path) -> None:
    # nice string like /home/.../file.jsonl
    file_path_str = file_path.absolute().as_posix()
    print(f"About to upload {file_path_str}. Continue? (y/n)")
    response = input()
    while response not in ["y", "n"]:
        print(f"Please enter y or n. You entered {response}")
        response = input()
    if response == "n":
        exit(0)
    print("Continuing with upload")
    return None


@retry(
    retry=retry_if_exception_type((RateLimitError, APIConnectionError)),
    stop=stop_after_attempt(8),
    wait=wait_fixed(30),
)
def queue_finetune(
    file_id: str,
    model: str,
    hyperparameters: FineTuneHyperParams,
    suffix: str = None,
    val_file_id: str = None,
    organization: Optional[str] = None,
    seed: Optional[int] = None,
    retries: int = 12,  # number of retries. 30 * 2^10 = 8.5 hours
    retry_time: int = 30,  # time to wait before retrying in seconds
) -> FinetuneJob:
    if retries == 0:
        raise Exception("Retries exhausted. Exiting")
    if seed is None:
        seed = int(time.time())
    # Keep retrying until we can queue the finetune job
    if not isinstance(hyperparameters, dict):
        hyperparameters = hyperparameters.dict()
    # filter out Nones
    hyperparameters = {k: v for k, v in hyperparameters.items() if v is not None}
    try:
        if model in (COMPLETION_MODELS | GPT_CHAT_MODELS):
            finetune_job_resp = openai.FineTuningJob.create(
                training_file=file_id,
                model=model,
                hyperparameters=hyperparameters,
                suffix=suffix,
                validation_file=val_file_id,
                organization=organization,
                seed=seed,
            )
            parsed_job_resp: FinetuneJob = FinetuneJob.parse_obj(finetune_job_resp)
        elif model == "gemini-1.0-pro-002":
            finetune_job_resp = sft.train(
                source_model=model,
                train_dataset=file_id,  # file ID is the gsutil URI
                validation_dataset=val_file_id,
                epochs=hyperparameters.get("n_epochs", None),
                learning_rate_multiplier=hyperparameters.get("learning_rate_multiplier", None),
                tuned_model_display_name=f"gemini-1.0-pro-002:{suffix}",
            ).to_dict()
            parsed_job_resp: FinetuneJob = FinetuneJob(
                model=finetune_job_resp["baseModel"], id=finetune_job_resp["name"]
            )
        else:
            raise ValueError(f"Model {model} not supported")
    except RateLimitError:  # TODO: rate limit errors for gemini finetuning not well documented
        logger.error(f"Rate limit error. Retrying in {retry_time} seconds. {retries} retries left.")
        time.sleep(retry_time)
        retry_time *= 2  # exponential backoff
        return queue_finetune(
            file_id=file_id,
            model=model,
            hyperparameters=hyperparameters,
            suffix=suffix,
            val_file_id=val_file_id,
            organization=organization,
            retries=retries - 1,
            retry_time=retry_time,
            seed=seed,
        )

    print(f"Started finetune job. {finetune_job_resp}")

    return parsed_job_resp


def upload_to_gcloud_bucket(data_path: Path, file_name: str):
    storage_client = storage.Client(project=GCLOUD_PROJECT)
    bucket = storage_client.bucket(GCLOUD_BUCKET)
    destination_name = os.path.join("instrospection-astra", file_name)
    blob = bucket.blob(destination_name)
    blob.upload_from_filename(data_path)
    print(f"File {data_path.name} uploaded to {destination_name}.")
    uri = f"gs://{GCLOUD_BUCKET}/{destination_name}"
    print(f"File ID is gsutil URI: {uri}")
    return uri


def upload_file(data_path: Path, params: FineTuneParams, limit=None):
    now_time = datetime.datetime.now().strftime("%Y-%m-%d-%H-%M-%S")
    file_name = f"{params.model}-{now_time}_{data_path.name}"
    data_path = filter_file_for_finetuning(data_path, limit=limit)
    print(f"Starting file upload.\n{file_name}")
    if params.model in (COMPLETION_MODELS | GPT_CHAT_MODELS):
        print("Uploading to openai")
        file_upload_resp: dict[str, Any] = openai.File.create(  # type: ignore[reportGeneralTypeIssues]
            file=open(data_path, "rb"),
            purpose="fine-tune",
            user_provided_filename=file_name,
        )
        file_id = file_upload_resp["id"]
        wait_until_uploaded_file_id_is_ready(file_id=file_id)
    elif params.model == "gemini-1.0-pro-002":
        print("Uploading to gcloud")
        file_id = upload_to_gcloud_bucket(data_path, file_name)
    else:
        raise ValueError(f"Model {params.model} not supported")
    print(f"Uploaded file.\n{file_name}\n{file_id}")
    return file_id


def filter_file_for_finetuning(data_path: Path, limit=None):
    """The .json file for OpenAI is only allowed to have the key "`messages` and no others. We load in the file, and save out a temp file with only the messages key."""
    data = load_jsonl(data_path)
    if limit is not None:
        random.seed(25)
<<<<<<< HEAD
        data = random.sample(data, limit)
=======
        data = random.sample(data, min(len(data), limit))
>>>>>>> 4bc3f8d4
    new_data = [{"messages": d["messages"]} for d in data]
    new_data_path = data_path.parent / "temp_filtered.jsonl"
    with open(new_data_path, "w") as f:
        for d in new_data:
            f.write(json.dumps(d) + "\n")
    return new_data_path


def run_finetune(
    params: FineTuneParams,
    data_path: Path,
    syncer: Optional[WandbSyncer] = None,
    ask_to_validate_training: bool = True,
    val_data_path: Optional[Path] = None,
    organisation: Optional[str] = None,
) -> str:
    """
    Pass syncer=None to disable wandb logging
    """
    samples = load_jsonl(data_path)
    if ask_to_validate_training:
        confirm_to_continue(data_path)
    if syncer:
        syncer.update_parameters(params=params.dict())
        syncer.upload_training_file(data_path)
        syncer.update_n_samples(n_samples=len(samples))

    file_id = upload_file(data_path=data_path, params=params)
    if syncer:
        syncer.update_file_id(file_id=file_id)

    if val_data_path:
        limit = GEMINI_VALIDATION_LIMIT if params.model == "gemini-1.0-pro-002" else None
        val_file_id = upload_file(data_path=val_data_path, params=params, limit=limit)
    else:
        val_file_id = None
    finetune_job_resp = queue_finetune(
        file_id=file_id,
        model=params.model,
        hyperparameters=params.hyperparameters,
        suffix=params.suffix,
        val_file_id=val_file_id,
        organization=organisation,
        seed=params.seed,
    )
    print(f"Started finetune job. {finetune_job_resp}")

    if syncer:
        syncer.update_finetune_job_id(finetune_job_id=finetune_job_resp.id)
    result: FinetunedJobResults = wait_until_finetune_job_is_ready(ft_job=finetune_job_resp)
    model_id = result.fine_tuned_model
    print(f"Fine tuned model id: {model_id}. You can now use this model in the API")
    if syncer:
        syncer.update_finetune_model_id(finetune_model_id=model_id)
        if result.result_files:
            syncer.update_training_results(results_id=result.result_files[0])
        syncer.end()
    return model_id<|MERGE_RESOLUTION|>--- conflicted
+++ resolved
@@ -230,11 +230,7 @@
     data = load_jsonl(data_path)
     if limit is not None:
         random.seed(25)
-<<<<<<< HEAD
-        data = random.sample(data, limit)
-=======
         data = random.sample(data, min(len(data), limit))
->>>>>>> 4bc3f8d4
     new_data = [{"messages": d["messages"]} for d in data]
     new_data_path = data_path.parent / "temp_filtered.jsonl"
     with open(new_data_path, "w") as f:
