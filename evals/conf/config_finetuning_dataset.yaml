--- conflicted
+++ resolved
@@ -21,13 +21,9 @@
 
 dataset_folder: ?? # the name of the folder containing the dataset infos
 
-<<<<<<< HEAD
 finetune_models: ${finetune_models}
 
-exp_dir: ${sanitize:${study_dir}}
-=======
 exp_dir: ${study_dir}
->>>>>>> 0fa0db72
 
 train_base_dir: ?? # the folder of the object level responses to use for training. Should be generated with `task.set = train`.
 n_train_items: 500 # number of strings to use in train set. Use `~` to use all strings in the train set.
