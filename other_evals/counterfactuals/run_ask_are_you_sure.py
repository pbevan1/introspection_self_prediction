--- conflicted
+++ resolved
@@ -23,11 +23,7 @@
     DataExampleBase,
     MultipleChoiceAnswer,
 )
-<<<<<<< HEAD
-from other_evals.counterfactuals.datasets.load_arc import arc_all
-=======
 from other_evals.counterfactuals.datasets.all_train import all_non_mmlu
->>>>>>> f88cc64a
 from other_evals.counterfactuals.datasets.load_mmlu import mmlu_test
 from other_evals.counterfactuals.extract_answers import extract_answer_non_cot, extract_yes_or_no
 from other_evals.counterfactuals.inference_api_cache import CachedInferenceAPI
@@ -378,11 +374,7 @@
     print(f"Getting are you sure training  with model {object_model}")
     caller = RepoCompatCaller(api=api)
     # Open one of the bias files
-<<<<<<< HEAD
-    potential_data = arc_all().shuffle(seed="42")
-=======
     potential_data = all_non_mmlu().shuffle(seed="42")
->>>>>>> f88cc64a
     assert potential_data.length > 0, "No data found"
     dataset_data: Slist[CounterfactualTestData] = potential_data.take(number_samples).map(
         CounterfactualTestData.from_data_example
