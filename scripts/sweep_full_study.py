"""Implements the full run through of an experiment:

- generate `10000` object level completions with `train`
        - to be used as the training set for finetuning
- generate `2500` object level completions with `val`
        - for comparing the object/meta level
        - as validation set during finetuning
        - overgenerating to find model disagreement here
- generate finetuning datasets, sweeping across `response_property`, `task`, other args(?)
        - using the above directories
        - sweeping across other configs (response property, task)
        - => new model codes need to be kept track of
- run finetuning
- generate `500` meta-level completions on `val`, sweeping across `response_property`, `task`
        - use `2500` val generated ones to do model_divergence filtering down to 500
        - this also needs to include the newly generated models from above

Since not all response properties make sense for all tasks, we pass a list of response properties for every task as a JSON string. The name of the task is the key and the list of response properties is the value.

Example usage:
```bash
python -m scripts.sweep_full_study
--study_name="full_sweep_demo"
--model_configs="gpt-3.5-turbo"
--val_only_model_configs="gpt-4"
--tasks='{"wikipedia": ["identity", "sentiment"], "dear_abbie": ["identity", "sentiment", "dear_abbie/sympathetic_advice"]}'
--val_tasks='{"number_triplets": ["identity", "is_even"], "english_words": ["identity", "first_character"]}'
--prompt_configs='minimal'
--n_object_train=1000
--n_object_val=250
--n_meta_val=50
--skip_finetuning
```
"""

import argparse
import atexit
import json
import subprocess
from functools import partial
from multiprocessing import Manager, Pool, managers
from pathlib import Path
<<<<<<< HEAD
from typing import Dict
=======
>>>>>>> 752c4ad4

from evals.create_finetuning_dataset_configs import create_finetuning_dataset_config
from evals.locations import EXP_DIR
from evals.utils import get_current_git_hash


def json_string(arg_value):
    """Attempt to parse a JSON string, raise an error if parsing fails."""
    try:
        return json.loads(arg_value)
    except json.JSONDecodeError as e:
        raise argparse.ArgumentTypeError(f"The argument must be a valid JSON string: {e}")


def combine_dicts_of_lists(dicts: list[Dict]):
    out_dict = {}
    for cur_dict in dicts:
        for key in cur_dict:
            if key not in out_dict:
                out_dict[key] = cur_dict[key]
                out_dict[key] = list(set(out_dict[key] + cur_dict[key]))
    return out_dict


class StudyRunner:
    def __init__(self):
        self.parse_arguments()
        self.parse_args_into_lists_and_dicts()  # Updated to handle JSON strings
        self.manager = Manager()
        self.state = self.manager.dict()
        self.state_lock = self.manager.Lock()
        self.load_or_create_state_file()
        atexit.register(self.write_state_file)

    # Updated to parse JSON string arguments into dictionaries
    def parse_args_into_lists_and_dicts(self):
        for arg in [
            "model_configs",
            "val_only_model_configs",
            "prompt_configs",
            "inference_overrides",
            "finetuning_overrides",
        ]:
            setattr(
                self.args, arg, getattr(self.args, arg).replace(", ", ",").split(",") if getattr(self.args, arg) else []
            )

        # Handling JSON string arguments for tasks and validation tasks
        for arg in ["tasks", "val_tasks"]:
            if getattr(self.args, arg):
                setattr(self.args, arg, json_string(getattr(self.args, arg)))
            else:
                setattr(self.args, arg, {})

    def parse_arguments(self):
        parser = argparse.ArgumentParser(description="Run a full study sweeping over the following configs.")
        parser.add_argument("--study_name", type=str, help="The name of the study. Defines the output directory.")
        parser.add_argument(
            "--model_configs", type=str, help="Comma-separated list of model configurations to sweep over."
        )
        parser.add_argument(
            "--val_only_model_configs",
            type=str,
            help="Comma-separated list of model configurations for validation only.",
            default="",
        )
        parser.add_argument("--tasks", type=str, help="JSON string of tasks configuration")
        parser.add_argument("--val_tasks", type=str, help="JSON string of validation tasks configuration", default="{}")
        parser.add_argument("--prompt_configs", type=str, help="Comma-separated list of prompt configurations.")
        parser.add_argument(
            "--inference_overrides", type=str, help="Comma-separated list of Hydra configuration overrides.", default=""
        )
        parser.add_argument(
            "--finetuning_overrides",
            type=str,
            help="Comma-separated list of Hydra configuration overrides.",
            default="",
        )
        parser.add_argument(
            "--n_object_train", type=int, help="Number of object level completions for training.", default=10000
        )
        parser.add_argument(
            "--n_object_val", type=int, help="Number of object level completions for validation.", default=2500
        )
        parser.add_argument(
            "--n_finetuning", type=int, help="Number of finetuning completions to generate.", default=12500
        )
        parser.add_argument(
            "--n_meta_val", type=int, help="Number of meta level completions for validation.", default=500
        )
        parser.add_argument("--skip_finetuning", action="store_true", help="Skip the finetuning step.", default=False)
        self.args = parser.parse_args()

    def run_command(self, command):
        """Execute the given command in the shell, stream the output, and return the last line."""
        try:
            self.state["commands"].append(command)  # log the command
            process = subprocess.Popen(command, shell=True, stdout=subprocess.PIPE, stderr=subprocess.STDOUT, text=True)

            output_lines = []
            for line in process.stdout:
                print(line, end="")  # stream the output to the command line
                output_lines.append(line.strip())

            process.wait()
            if process.returncode != 0:
                raise subprocess.CalledProcessError(process.returncode, command)

            last_line = output_lines[-1] if output_lines else ""
            print(f"Successfully executed: {command}")
            return last_line

        except subprocess.CalledProcessError as e:
            print(f"Error executing {command}: {e}")
            raise e

    def parse_args_into_lists(self):
        for arg in [
            "model_configs",
            "val_only_model_configs",
            "prompt_configs",
            "inference_overrides",
            "finetuning_overrides",
        ]:
            setattr(
                self.args, arg, getattr(self.args, arg).replace(", ", ",").split(",") if getattr(self.args, arg) else []
            )

    def load_or_create_state_file(self):
        state_file_path = Path(EXP_DIR / self.args.study_name / "state.json")
        state_file_path.parent.mkdir(parents=True, exist_ok=True)
        if state_file_path.exists():
            with open(state_file_path, "r") as f:
                state_dict = json.load(f)
                state_dict = self.turn_nested_dictionary_into_multiprocessing_dict(state_dict)
                self.state.update(state_dict)
            print(f"Existing state file loaded from {state_file_path}")
        else:
            self.state.update(
                {
                    "args": vars(self.args),
                    "object_train_runs": self.manager.dict(),
                    "object_val_runs": self.manager.dict(),
                    "divergent_strings": self.manager.dict(),
                    "finetuning_dataset_creation": self.manager.dict(),
                    "finetuning_runs": self.manager.dict(),
                    "ft_object_val_runs": self.manager.dict(),
                    "meta_val_runs": self.manager.dict(),
                    "commands": self.manager.list(),
                    "current_git_hash": get_current_git_hash(),
                }
            )
            self.write_state_file()
            print(f"New state file created at {state_file_path}")

    def write_state_file(self):
        state_file = Path(EXP_DIR / self.args.study_name / "state.json")
        with self.state_lock:
            state_dict = self.turn_nested_multiprocessing_dict_into_normal_dict(self.state)
            with open(state_file, "w") as f:
                json.dump(dict(state_dict), f, indent=4)
        print(f"State file written to {state_file}")

    def get_finetuned_model_configs(self):
        """Pull out the config names of the finetuned models from the state file."""
        return [v["ft_model_config"] for v in self.state["finetuning_runs"].values() if v["status"] == "complete"]

    def get_folders_by_task(self, task, set="val", block="object_val_runs"):
        """Get the folders for the object level completions by task and set."""
        return [
            v["folder"]
            for k, v in self.state[block].items()
            if v["task"] == task and v["set"] == set and v["status"] == "complete"
        ]

    def get_object_level_command(self, model, task, prompt, limit, set, overrides=""):
        command = f"python -m evals.run_object_level study_name={self.args.study_name} language_model={model} task={task} task.set={set} prompt=object_level/{prompt} limit={limit} {overrides}"
        return command

    def get_meta_level_command(
        self, model, task, response_property, prompt, limit, set, strings_path="~", overrides=""
    ):
        command = f"python -m evals.run_meta_level study_name={self.args.study_name} language_model={model} task={task} response_property={response_property} task.set={set} prompt=meta_level/{prompt} limit={limit} strings_path={strings_path} {overrides}"
        return command

    def get_finetuning_command(self, model, ft_study, notes, overrides=""):
        return f"python -m evals.run_finetuning study_name={ft_study} language_model={model} notes={notes} {' '.join(overrides)}"

    def run_study(self):
        pool = Pool()  # create a pool of worker processes

        #### run object level completions on train ####
        object_train_commands = []
        for model in self.args.model_configs:
            for task in self.args.tasks.keys():
                for prompt in self.args.prompt_configs:
                    command = self.get_object_level_command(model, task, prompt, self.args.n_object_train, "train")
                    # check if we need to run this command and set up the state
                    if command not in self.state["object_train_runs"]:
                        with self.state_lock:
                            self.state["object_train_runs"].update(
                                self.turn_nested_dictionary_into_multiprocessing_dict(
                                    {command: {"status": "incomplete"}}
                                )
                            )
                    elif self.state["object_train_runs"][command]["status"] == "complete":
                        print(f"Skipping {command} because it is already complete.")
                    # save other args to the state file
                    with self.state_lock:
                        self.state["object_train_runs"][command].update({"model": model, "task": task, "set": "train"})
                    self.write_state_file()
                    object_train_commands.append(command)

        pool.map(partial(run_object_train_command, state=self.state, state_lock=self.state_lock), object_train_commands)
        self.write_state_file()

        #### run object level completions on val ####
        object_val_commands = []
        # including validation only models here for the divergence calculation
        for model in self.args.model_configs + self.args.val_only_model_configs:
            for task in set(
                list(self.args.tasks.keys()) + list(self.args.val_tasks.keys())
            ):  # also running the validation tasks here since we'll need them later
                for prompt in self.args.prompt_configs:
                    command = self.get_object_level_command(model, task, prompt, self.args.n_object_val, "val")
                    # check if we need to run this command and set up the state
                    if command not in self.state["object_val_runs"]:
                        with self.state_lock:
                            self.state["object_val_runs"].update(
                                self.turn_nested_dictionary_into_multiprocessing_dict(
                                    {command: {"status": "incomplete"}}
                                )
                            )
                    elif self.state["object_val_runs"][command]["status"] == "complete":
                        print(f"Skipping {command} because it is already complete.")
                    # save other args to the state file
                    with self.state_lock:
                        self.state["object_val_runs"][command].update({"model": model, "task": task, "set": "val"})
                    self.write_state_file()
                    object_val_commands.append(command)

        pool.map(partial(run_object_val_command, state=self.state, state_lock=self.state_lock), object_val_commands)
        self.write_state_file()

        #### extract model divergent strings ####
        divergent_strings_commands = []
        for task in set(list(self.args.tasks.keys()) + list(self.args.val_tasks.keys())):
            # get the model divergent strings
            if task not in self.state["divergent_strings"]:
                with self.state_lock:
                    self.state["divergent_strings"].update(
                        self.turn_nested_dictionary_into_multiprocessing_dict({task: {"status": "incomplete"}})
                    )
            if self.state["divergent_strings"][task]["status"] == "complete":
                print(f"Skipping divergent strings for {task} because it is already complete.")
                continue
            folders = self.get_folders_by_task(task, set="val", block="object_val_runs")
            target_file = EXP_DIR / self.args.study_name / f"divergent_strings_{task}.csv"
            if not target_file.exists() or not self.state["divergent_strings"][task]["status"] == "complete":
                command = f"python -m evals.extract_model_divergent_strings {' '.join(folders)} --output {target_file}"
                divergent_strings_commands.append((command, task, target_file))

        pool.map(
            partial(run_divergent_strings_command, state=self.state, state_lock=self.state_lock),
            divergent_strings_commands,
        )
        self.write_state_file()

        #### run finetuning dataset creation ####
        finetuning_folder_paths = []
        for model in self.args.model_configs:
            for task, response_properties in self.args.tasks.items():
                for response_property in response_properties:
                    for prompt in self.args.prompt_configs:
                        train_command = self.get_object_level_command(
                            model, task, prompt, self.args.n_object_train, "train"
                        )
                        val_command = self.get_object_level_command(model, task, prompt, self.args.n_object_val, "val")
                        # do we have the train and val folders?
                        train_folder = self.state["object_train_runs"][train_command].get("folder", None)
                        val_folder = self.state["object_val_runs"][val_command].get("folder", None)
                        if train_folder is None or val_folder is None:
                            print(
                                f"Skipping finetuning dataset creation for {model}, {task}, {response_property}, {prompt} because the object level completions are not complete."
                            )
                            continue
                        # create the finetuning dataset
                        yaml_path = create_finetuning_dataset_config(
                            self.args.study_name,
                            model,
                            task,
                            prompt,
                            response_property,
                            self.args.finetuning_overrides,
                            train_folder,
                            val_folder,
                            overwrite=False,
                        )
                        finetuning_folder_paths.append(yaml_path)
        print(f"Created {len(finetuning_folder_paths)} finetuning dataset configs. Creating datasets...")
        finetuning_study_names = set(
            [p.parent.name for p in finetuning_folder_paths]
        )  # we need the name of the subfolder

        finetuning_dataset_creation_commands = []
        for data_folder in finetuning_study_names:
            command = f"python -m evals.create_finetuning_dataset study_name={self.args.study_name} dataset_folder={data_folder}"
            if command not in self.state["finetuning_dataset_creation"]:
                with self.state_lock:
                    self.state["finetuning_dataset_creation"].update(
                        self.turn_nested_dictionary_into_multiprocessing_dict({command: {"status": "incomplete"}})
                    )
            elif self.state["finetuning_dataset_creation"][command]["status"] == "complete":
                print(f"Skipping {data_folder} because it is already complete.")
                continue
            if self.args.skip_finetuning:
                print(f"Skipping finetuning dataset creation for {data_folder} because --skip_finetuning is set.")
                with self.state_lock:
                    self.state["finetuning_dataset_creation"][command].update({"status": "skipped"})
                self.write_state_file()
            self.write_state_file()
            finetuning_dataset_creation_commands.append(command)

        pool.map(
            partial(run_finetuning_dataset_creation, state=self.state, state_lock=self.state_lock),
            finetuning_dataset_creation_commands,
        )
        print(f"Created {len(finetuning_dataset_creation_commands)} finetuning datasets.")

        #### run finetuning ####
        finetuning_commands = []
        for model in self.args.model_configs:
            for ft_study in finetuning_study_names:
                command = self.get_finetuning_command(
                    model, f"{self.args.study_name}/{ft_study}", "sweep", self.args.finetuning_overrides
                )
                if command not in self.state["finetuning_runs"]:
                    with self.state_lock:
                        self.state["finetuning_runs"].update(
                            self.turn_nested_dictionary_into_multiprocessing_dict({command: {"status": "incomplete"}})
                        )
                elif self.state["finetuning_runs"][command]["status"] == "complete":
                    print(f"Skipping {command} because it is already complete.")
                    continue
                if self.args.skip_finetuning:
                    print(f"Skipping finetuning for {model} because --skip_finetuning is set.")
                    with self.state_lock:
                        self.state["finetuning_runs"][command].update({"status": "skipped"})
                    self.write_state_file()
                    continue
                self.write_state_file()
                finetuning_commands.append(command)

        pool.map(partial(run_finetuning_command, state=self.state, state_lock=self.state_lock), finetuning_commands)
        self.write_state_file()

        #### run object level completions on val with finetuned models ####
        ft_object_val_commands = []
        for model in self.get_finetuned_model_configs():  # all the others should be done above
            for task, _ in combine_dicts_of_lists([self.args.tasks, self.args.val_tasks]).items():
                for prompt in self.args.prompt_configs:
                    command = self.get_object_level_command(model, task, prompt, self.args.n_object_val, "val")
                    if command not in self.state["ft_object_val_runs"]:
                        with self.state_lock:
                            self.state["ft_object_val_runs"].update(
                                self.turn_nested_dictionary_into_multiprocessing_dict(
                                    {command: {"status": "incomplete"}}
                                )
                            )
                    elif self.state["ft_object_val_runs"][command]["status"] == "complete":
                        print(f"Skipping {command} because it is already complete.")
                    self.write_state_file()
                    ft_object_val_commands.append(command)

        pool.map(
            partial(run_ft_object_val_command, state=self.state, state_lock=self.state_lock), ft_object_val_commands
        )
        self.write_state_file()

        #### run meta level completions on val ####
        meta_val_commands = []
        for model in self.args.model_configs + self.get_finetuned_model_configs() + self.args.val_only_model_configs:
            for task, response_properties in combine_dicts_of_lists([self.args.tasks, self.args.val_tasks]).items():
                for response_property in response_properties:
                    for prompt in self.args.prompt_configs:
                        # pull the divergent strings
                        divergent_strings_path = self.state["divergent_strings"][task]["strings_path"]
                        command = self.get_meta_level_command(
                            model, task, response_property, prompt, self.args.n_meta_val, "val", divergent_strings_path
                        )
                        if command not in self.state["meta_val_runs"]:
                            with self.state_lock:
                                self.state["meta_val_runs"].update(
                                    self.turn_nested_dictionary_into_multiprocessing_dict(
                                        {command: {"status": "incomplete"}}
                                    )
                                )
                        # save other args to the state file
                        with self.state_lock:
                            self.state["meta_val_runs"][command].update(
                                {
                                    "model": model,
                                    "task": task,
                                    "response_property": response_property,
                                    "set": "val",
                                }
                            )
                        self.write_state_file()
                        meta_val_commands.append(command)

        pool.map(partial(run_meta_val_command, state=self.state, state_lock=self.state_lock), meta_val_commands)
        self.write_state_file()

        pool.close()  # close the pool of worker processes
        pool.join()  # wait for all processes to finish

        print("Finished running all commands.")

    def turn_nested_dictionary_into_multiprocessing_dict(self, dictionary):
        """Turn a nested dictionary into a multiprocessing dictionary."""
        mp_dict = self.manager.dict()
        for k, v in dictionary.items():
            if isinstance(v, dict):
                mp_dict[k] = self.turn_nested_dictionary_into_multiprocessing_dict(v)
            elif isinstance(v, list):
                mp_dict[k] = self.manager.list(v)
            else:
                mp_dict[k] = v
        return mp_dict

    def turn_nested_multiprocessing_dict_into_normal_dict(self, mp_dict):
        """Turn a multiprocessing dictionary into a normal dictionary."""
        dictionary = {}
        for k, v in mp_dict.items():
            if isinstance(v, managers.DictProxy):
                dictionary[k] = self.turn_nested_multiprocessing_dict_into_normal_dict(v)
            elif isinstance(v, managers.ListProxy):
                dictionary[k] = list(v)
            else:
                dictionary[k] = v
        return dictionary


def run_object_train_command(command, state, state_lock):
    try:
        data_folder = run_command(command, state, state_lock)
        with state_lock:
            state["object_train_runs"][command].update({"status": "complete", "folder": data_folder})
    except Exception as e:
        with state_lock:
            state["object_train_runs"][command].update({"status": "failed"})
        print(f"Failed to run {command}: {e}")
        raise e


def run_object_val_command(command, state, state_lock):
    try:
        data_folder = run_command(command, state, state_lock)
        with state_lock:
            state["object_val_runs"][command].update({"status": "complete", "folder": data_folder})
    except Exception as e:
        with state_lock:
            state["object_val_runs"][command].update({"status": "failed"})
        print(f"Failed to run {command}: {e}")
        raise e


def run_divergent_strings_command(args, state, state_lock):
    command, task, target_file = args
    try:
        run_command(command, state, state_lock)
        with state_lock:
            state["divergent_strings"][task].update({"status": "complete", "strings_path": str(target_file)})
    except Exception as e:
        with state_lock:
            state["divergent_strings"][task].update({"status": "failed"})
        print(f"Failed to run {command}: {e}")
        raise e


def run_finetuning_dataset_creation(command, state, state_lock):
    try:
        run_command(command, state, state_lock)
        with state_lock:
            state["finetuning_dataset_creation"][command].update({"status": "complete"})
    except Exception as e:
        with state_lock:
            state["finetuning_dataset_creation"][command].update({"status": "failed"})
        print(f"Failed to run {command}: {e}")
        raise e


def run_finetuning_command(command, state, state_lock):
    try:
        ft_model_config = run_command(command, state, state_lock)
        with state_lock:
            state["finetuning_runs"][command].update({"status": "complete", "ft_model_config": ft_model_config})
    except Exception as e:
        with state_lock:
            state["finetuning_runs"][command].update({"status": "failed"})
        print(f"Failed to run {command}: {e}")
        raise e


def run_ft_object_val_command(command, state, state_lock):
    try:
        data_folder = run_command(command, state, state_lock)
        with state_lock:
            state["ft_object_val_runs"][command].update({"status": "complete", "folder": data_folder})
    except Exception as e:
        with state_lock:
            state["ft_object_val_runs"][command].update({"status": "failed"})
        print(f"Failed to run {command}: {e}")
        raise e


def run_meta_val_command(command, state, state_lock):
    try:
        data_folder = run_command(command, state, state_lock)
        with state_lock:
            state["meta_val_runs"][command].update({"status": "complete", "folder": data_folder})
    except Exception as e:
        with state_lock:
            state["meta_val_runs"][command].update({"status": "failed"})
        print(f"Failed to run {command}: {e}")
        raise e


def run_command(command, state, state_lock):
    """Execute the given command in the shell, stream the output, and return the last line."""
    try:
        with state_lock:
            state["commands"].append(command)  # log the command
        process = subprocess.Popen(command, shell=True, stdout=subprocess.PIPE, stderr=subprocess.STDOUT, text=True)

        output_lines = []
        for line in process.stdout:
            print(f"[{command.strip()}] {line}", end="")  # stream the output to the command line
            output_lines.append(line.strip())

        process.wait()
        if process.returncode != 0:
            raise subprocess.CalledProcessError(process.returncode, command)

        last_line = output_lines[-1] if output_lines else ""
        print(f"Successfully executed: {command}")
        return last_line

    except subprocess.CalledProcessError as e:
        print(f"Error executing {command}: {e}")
        raise e


if __name__ == "__main__":
    study_runner = StudyRunner()
    study_runner.run_study()<|MERGE_RESOLUTION|>--- conflicted
+++ resolved
@@ -40,10 +40,7 @@
 from functools import partial
 from multiprocessing import Manager, Pool, managers
 from pathlib import Path
-<<<<<<< HEAD
 from typing import Dict
-=======
->>>>>>> 752c4ad4
 
 from evals.create_finetuning_dataset_configs import create_finetuning_dataset_config
 from evals.locations import EXP_DIR
