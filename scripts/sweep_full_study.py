"""Implements the full run through of an experiment:

- generate `10000` object level completions with `train`
        - to be used as the training set for finetuning
- generate `2500` object level completions with `val`
        - for comparing the object/meta level
        - as validation set during finetuning
        - overgenerating to find model disagreement here
- generate finetuning datasets, sweeping across `response_property`, `task`, other args(?)
        - using the above directories
        - sweeping across other configs (response property, task)
        - => new model codes need to be kept track of
- run finetuning
- generate `500` meta-level completions on `val`, sweeping across `response_property`, `task`
        - use `2500` val generated ones to do model_divergence filtering down to 500
        - this also needs to include the newly generated models from above

Since not all response properties make sense for all tasks, we pass a list of response properties for every task as a JSON string. The name of the task is the key and the list of response properties is the value.

Example usage:
```bash
python -m scripts.sweep_full_study
--study_name="full_sweep_demo"
--model_configs="gpt-3.5-turbo"
--val_only_model_configs="gpt-4"
--tasks='{"wikipedia": ["identity", "sentiment"], "dear_abbie": ["identity", "sentiment", "dear_abbie/sympathetic_advice"]}'
--val_tasks='{"number_triplets": ["identity", "is_even"], "english_words": ["identity", "first_character"]}'
--other_evals='["BiasDetectAddAreYouSure", "BiasDetectAreYouAffected", "BiasDetectWhatAnswerWithout", "KwikWillYouBeCorrect"]'
--prompt_configs='minimal'
--n_object_train=1000
--n_object_val=250
--n_meta_val=50
--skip_finetuning
```
"""

import argparse
import atexit
import json
import subprocess
from functools import partial
from multiprocessing import Manager, Pool, managers
from pathlib import Path
from typing import Dict

from evals.create_finetuning_dataset_configs import create_finetuning_dataset_config
from evals.locations import EXP_DIR
from evals.utils import get_current_git_hash
from other_evals.counterfactuals.runners import (
    eval_list_to_runner,
    run_sweep_over_other_evals,
)


def json_string(arg_value):
    """Attempt to parse a JSON string, raise an error if parsing fails."""
    try:
        return json.loads(arg_value)
    except json.JSONDecodeError as e:
        raise argparse.ArgumentTypeError(f"The argument must be a valid JSON string: {e}")


def combine_dicts_of_lists(dicts: list[Dict]):
    out_dict = {}
    for cur_dict in dicts:
        for key in cur_dict:
            if key not in out_dict:
                out_dict[key] = cur_dict[key]
                out_dict[key] = list(set(out_dict[key] + cur_dict[key]))
    return out_dict


class StudyRunner:
    def __init__(self):
        self.parse_arguments()
        self.parse_args_into_lists_and_dicts()  # Updated to handle JSON strings
        self.manager = Manager()
        self.state = self.manager.dict()
        self.state_lock = self.manager.Lock()
        self.load_or_create_state_file()
        atexit.register(self.write_state_file)

    # Updated to parse JSON string arguments into dictionaries
    def parse_args_into_lists_and_dicts(self):
        for arg in [
            "model_configs",
            "val_only_model_configs",
            "prompt_configs",
            "inference_overrides",
            "finetuning_overrides",
        ]:
            setattr(
                self.args, arg, getattr(self.args, arg).replace(", ", ",").split(",") if getattr(self.args, arg) else []
            )

        # Handling JSON string arguments for tasks and validation tasks
        for arg in ["tasks", "val_tasks"]:
            if getattr(self.args, arg):
                setattr(self.args, arg, json_string(getattr(self.args, arg)))
            else:
                setattr(self.args, arg, {})

        ### Other evals is just a list of strings
        other_evals: list[str] = eval(self.args.other_evals)
        assert isinstance(other_evals, list), "other_evals must be a list of strings"
        other_evals_types = eval_list_to_runner(other_evals)
        self.args.other_evals = other_evals_types

    def parse_arguments(self):
        parser = argparse.ArgumentParser(description="Run a full study sweeping over the following configs.")
        parser.add_argument("--study_name", type=str, help="The name of the study. Defines the output directory.")
        parser.add_argument(
            "--model_configs", type=str, help="Comma-separated list of model configurations to sweep over."
        )
        parser.add_argument(
            "--val_only_model_configs",
            type=str,
            help="Comma-separated list of model configurations for validation only.",
            default="",
        )
        parser.add_argument("--tasks", type=str, help="JSON string of tasks configuration")
        parser.add_argument("--val_tasks", type=str, help="JSON string of validation tasks configuration", default="{}")
        parser.add_argument(
            "--other_evals",
            type=str,
            help="List of other evals to run. e.g. ['BiasDetectAddAreYouSure']. See ALL_EVAL_TYPES",
            default="[]",
        )
        parser.add_argument("--prompt_configs", type=str, help="Comma-separated list of prompt configurations.")
        parser.add_argument(
            "--inference_overrides", type=str, help="Comma-separated list of Hydra configuration overrides.", default=""
        )
        parser.add_argument(
            "--finetuning_overrides",
            type=str,
            help="Comma-separated list of Hydra configuration overrides.",
            default="",
        )
        parser.add_argument(
            "--n_object_train", type=int, help="Number of object level completions for training.", default=2000
        )
        parser.add_argument(
            "--n_object_val", type=int, help="Number of object level completions for validation.", default=500
        )
        parser.add_argument(
            "--n_finetuning", type=int, help="Number of finetuning completions to generate.", default=500
        )
        parser.add_argument(
            "--n_meta_val", type=int, help="Number of meta level completions for validation.", default=500
        )
        parser.add_argument("--skip_finetuning", action="store_true", help="Skip the finetuning step.", default=False)
        parser.add_argument(
            "--skip_finetuning_for_models",
            type=str,
            help="Comma-separated list of models to skip finetuning for.",
            default="",
        )
        self.args = parser.parse_args()

    def run_command(self, command):
        """Execute the given command in the shell, stream the output, and return the last line."""
        try:
            self.state["commands"].append(command)  # log the command
            process = subprocess.Popen(command, shell=True, stdout=subprocess.PIPE, stderr=subprocess.STDOUT, text=True)

            output_lines = []
            for line in process.stdout:
                print(line, end="")  # stream the output to the command line
                output_lines.append(line.strip())

            process.wait()
            if process.returncode != 0:
                raise subprocess.CalledProcessError(process.returncode, command)

            last_line = output_lines[-1] if output_lines else ""
            print(f"Successfully executed: {command}")
            return last_line

        except subprocess.CalledProcessError as e:
            print(f"Error executing {command}: {e}")
            raise e

    def parse_args_into_lists(self):
        for arg in [
            "model_configs",
            "val_only_model_configs",
            "prompt_configs",
            "inference_overrides",
            "finetuning_overrides",
            "skip_finetuning_for_models",
        ]:
            setattr(
                self.args, arg, getattr(self.args, arg).replace(", ", ",").split(",") if getattr(self.args, arg) else []
            )

    def load_or_create_state_file(self):
        state_file_path = Path(EXP_DIR / self.args.study_name / "state.json")
        state_file_path.parent.mkdir(parents=True, exist_ok=True)
        if state_file_path.exists():
            with open(state_file_path, "r") as f:
                state_dict = json.load(f)
                state_dict = self.turn_nested_dictionary_into_multiprocessing_dict(state_dict)
                self.state.update(state_dict)
            print(f"Existing state file loaded from {state_file_path}")
        else:
            self.state.update(
                {
                    "args": vars(self.args),
                    "object_train_runs": self.manager.dict(),
                    "object_val_runs": self.manager.dict(),
                    "divergent_strings": self.manager.dict(),
                    "finetuning_dataset_creation": self.manager.dict(),
                    "finetuning_runs": self.manager.dict(),
                    "ft_object_val_runs": self.manager.dict(),
                    "meta_val_runs": self.manager.dict(),
                    "commands": self.manager.list(),
                    "current_git_hash": get_current_git_hash(),
                }
            )
            self.write_state_file()
            print(f"New state file created at {state_file_path}")

    def write_state_file(self):
        state_file = Path(EXP_DIR / self.args.study_name / "state.json")
        with self.state_lock:
            state_dict = self.turn_nested_multiprocessing_dict_into_normal_dict(self.state)
            with open(state_file, "w") as f:
                json.dump(dict(state_dict), f, indent=4)
        print(f"State file written to {state_file}")

    def get_finetuned_model_configs(self):
        """Pull out the config names of the finetuned models from the state file."""
        return [v["ft_model_config"] for v in self.state["finetuning_runs"].values() if v["status"] == "complete"]

    def get_folders_by_task(self, task, set="val", block="object_val_runs"):
        """Get the folders for the object level completions by task and set."""
        return [
            v["folder"]
            for k, v in self.state[block].items()
            if v["task"] == task and v["set"] == set and v["status"] == "complete"
        ]

    def get_object_level_command(self, model, task, prompt, limit, set, overrides=""):
        command = f"python -m evals.run_object_level study_name={self.args.study_name} language_model={model} task={task} task.set={set} prompt=object_level/{prompt} limit={limit} {overrides}"
        return command

    def get_meta_level_command(
        self, model, task, response_property, prompt, limit, set, strings_path="~", overrides=[]
    ):
        overrides = "\n".join(overrides)
        command = f"python -m evals.run_meta_level study_name={self.args.study_name} language_model={model} task={task} response_property={response_property} task.set={set} prompt=meta_level/{prompt} limit={limit} strings_path={strings_path} {overrides}"
        return command

    def get_finetuning_command(self, model, ft_study, notes, overrides=""):
        override_str = " ".join(overrides)
        return (
            f"python -m evals.run_finetuning study_name={ft_study} language_model={model} notes={notes} {override_str}"
        )

    def run_study(self):
        pool = Pool()  # create a pool of worker processes

        #### run object level completions on train ####
        object_train_commands = []
        with self.state_lock:
            for model in self.args.model_configs:
                for task in self.args.tasks.keys():
                    for prompt in self.args.prompt_configs:
                        command = self.get_object_level_command(model, task, prompt, self.args.n_object_train, "train")
                        # check if we need to run this command and set up the state
                        if command not in self.state["object_train_runs"]:
                            self.state["object_train_runs"].update(
                                self.turn_nested_dictionary_into_multiprocessing_dict(
                                    {command: {"status": "incomplete"}}
                                )
                            )
                        elif self.state["object_train_runs"][command]["status"] == "complete":
                            print(f"Skipping {command} because it is already complete.")
                        # save other args to the state file
                        self.state["object_train_runs"][command].update({"model": model, "task": task, "set": "train"})
                        object_train_commands.append(command)
        self.write_state_file()

        pool.map(partial(run_object_train_command, state=self.state, state_lock=self.state_lock), object_train_commands)
        self.write_state_file()

        #### run object level completions on val ####
        object_val_commands = []
        # including validation only models here for the divergence calculation
        with self.state_lock:
            for model in self.args.model_configs + self.args.val_only_model_configs:
                for task in set(
                    list(self.args.tasks.keys()) + list(self.args.val_tasks.keys())
                ):  # also running the validation tasks here since we'll need them later
                    for prompt in self.args.prompt_configs:
                        command = self.get_object_level_command(model, task, prompt, self.args.n_object_val, "val")
                        # check if we need to run this command and set up the state
                        if command not in self.state["object_val_runs"]:
                            self.state["object_val_runs"].update(
                                self.turn_nested_dictionary_into_multiprocessing_dict(
                                    {command: {"status": "incomplete"}}
                                )
                            )
                        elif self.state["object_val_runs"][command]["status"] == "complete":
                            print(f"Skipping {command} because it is already complete.")
                        # save other args to the state file
                        self.state["object_val_runs"][command].update({"model": model, "task": task, "set": "val"})
                        object_val_commands.append(command)
        self.write_state_file()

        pool.map(partial(run_object_val_command, state=self.state, state_lock=self.state_lock), object_val_commands)
        self.write_state_file()

        #### extract model divergent strings ####
        divergent_strings_commands = []
        for task in set(list(self.args.tasks.keys()) + list(self.args.val_tasks.keys())):
            # get the model divergent strings
            if task not in self.state["divergent_strings"]:
                with self.state_lock:
                    self.state["divergent_strings"].update(
                        self.turn_nested_dictionary_into_multiprocessing_dict({task: {"status": "incomplete"}})
                    )
            if self.state["divergent_strings"][task]["status"] == "complete":
                print(f"Skipping divergent strings for {task} because it is already complete.")
                continue
            folders = self.get_folders_by_task(task, set="val", block="object_val_runs")
            target_file = EXP_DIR / self.args.study_name / f"divergent_strings_{task}.csv"
            if not target_file.exists() or not self.state["divergent_strings"][task]["status"] == "complete":
                command = f"python -m evals.extract_model_divergent_strings {' '.join(folders)} --output {target_file}"
                divergent_strings_commands.append((command, task, target_file))

        pool.map(
            partial(run_divergent_strings_command, state=self.state, state_lock=self.state_lock),
            divergent_strings_commands,
        )
        self.write_state_file()

        #### run finetuning dataset creation ####
        finetuning_folder_paths = []
        for model in self.args.model_configs:
            for task, response_properties in self.args.tasks.items():
                for response_property in response_properties:
                    for prompt in self.args.prompt_configs:
                        train_command = self.get_object_level_command(
                            model, task, prompt, self.args.n_object_train, "train"
                        )
                        val_command = self.get_object_level_command(model, task, prompt, self.args.n_object_val, "val")
                        # do we have the train and val folders?
                        train_folder = self.state["object_train_runs"][train_command].get("folder", None)
                        val_folder = self.state["object_val_runs"][val_command].get("folder", None)
                        if train_folder is None or val_folder is None:
                            print(
                                f"Skipping finetuning dataset creation for {model}, {task}, {response_property}, {prompt} because the object level completions are not complete."
                            )
                            continue
                        # create the finetuning dataset
                        yaml_path = create_finetuning_dataset_config(
                            self.args.study_name,
                            model,
                            task,
                            prompt,
                            response_property,
                            "",  # overrides string—not using that here
                            train_folder,
                            val_folder,
                            overwrite=False,
                        )
                        finetuning_folder_paths.append(yaml_path)
        print(f"Created {len(finetuning_folder_paths)} finetuning dataset configs. Creating datasets...")
        finetuning_study_names = set(
            [p.parent.name for p in finetuning_folder_paths]
        )  # we need the name of the subfolder

        finetune_models = list(set(self.args.model_configs) - set(self.args.skip_finetuning_for_models))
        finetune_models = "\\'" + ",".join(finetune_models) + "\\'"
        finetuning_dataset_creation_commands = []
<<<<<<< HEAD
        for data_folder in finetuning_study_names:
            command = f"python -m evals.create_finetuning_dataset study_name={self.args.study_name} dataset_folder={data_folder} finetune_models={finetune_models}"
            if command not in self.state["finetuning_dataset_creation"]:
                with self.state_lock:
=======
        with self.state_lock:
            for data_folder in finetuning_study_names:
                command = f"python -m evals.create_finetuning_dataset study_name={self.args.study_name} dataset_folder={data_folder}"
                if command not in self.state["finetuning_dataset_creation"]:
>>>>>>> 60dc4392
                    self.state["finetuning_dataset_creation"].update(
                        self.turn_nested_dictionary_into_multiprocessing_dict({command: {"status": "incomplete"}})
                    )
                elif self.state["finetuning_dataset_creation"][command]["status"] == "complete":
                    print(f"Skipping {data_folder} because it is already complete.")
                    continue
                if self.args.skip_finetuning:
                    print(f"Skipping finetuning dataset creation for {data_folder} because --skip_finetuning is set.")
                    self.state["finetuning_dataset_creation"][command].update({"status": "skipped"})
                finetuning_dataset_creation_commands.append(command)
        self.write_state_file()

        for command in finetuning_dataset_creation_commands:
            run_finetuning_dataset_creation(state=self.state, state_lock=self.state_lock, command=command)
        print(f"Created {len(finetuning_dataset_creation_commands)} finetuning datasets.")

        #### run finetuning ####
        finetuning_commands = []
        with self.state_lock:
            for model in self.args.model_configs:
                if model in self.args.skip_finetuning_for_models:
                    print(f"Skipping finetuning for {model} because it is in --skip_finetuning_for_models.")
                    continue
                for ft_study in finetuning_study_names:
                    command = self.get_finetuning_command(
                        model, f"{self.args.study_name}/{ft_study}", "sweep", self.args.finetuning_overrides
                    )
                    if command not in self.state["finetuning_runs"]:
                        self.state["finetuning_runs"].update(
                            self.turn_nested_dictionary_into_multiprocessing_dict({command: {"status": "incomplete"}})
                        )
                    elif self.state["finetuning_runs"][command]["status"] == "complete":
                        print(f"Skipping {command} because it is already complete.")
                        continue
                    if self.args.skip_finetuning:
                        print(f"Skipping finetuning for {model} because --skip_finetuning is set.")
                        self.state["finetuning_runs"][command].update({"status": "skipped"})
                        continue
                    finetuning_commands.append(command)
        self.write_state_file()

        pool.map(partial(run_finetuning_command, state=self.state, state_lock=self.state_lock), finetuning_commands)
        self.write_state_file()

        #### run object level completions on val with finetuned models ####
        ft_object_val_commands = []
        with self.state_lock:
            for model in self.get_finetuned_model_configs():  # all the others should be done above
                for task, _ in combine_dicts_of_lists([self.args.tasks, self.args.val_tasks]).items():
                    for prompt in self.args.prompt_configs:
                        command = self.get_object_level_command(model, task, prompt, self.args.n_object_val, "val")
                        if command not in self.state["ft_object_val_runs"]:
                            self.state["ft_object_val_runs"].update(
                                self.turn_nested_dictionary_into_multiprocessing_dict(
                                    {command: {"status": "incomplete"}}
                                )
                            )
                        elif self.state["ft_object_val_runs"][command]["status"] == "complete":
                            print(f"Skipping {command} because it is already complete.")
                        ft_object_val_commands.append(command)
        self.write_state_file()

        pool.map(
            partial(run_ft_object_val_command, state=self.state, state_lock=self.state_lock), ft_object_val_commands
        )
        self.write_state_file()

        #### run meta level completions on val ####
        meta_val_commands = []
        with self.state_lock:
            for model in (
                self.args.model_configs + self.get_finetuned_model_configs() + self.args.val_only_model_configs
            ):
                for task, response_properties in combine_dicts_of_lists([self.args.tasks, self.args.val_tasks]).items():
                    for response_property in response_properties:
                        for prompt in self.args.prompt_configs:
                            # pull the divergent strings
                            divergent_strings_path = self.state["divergent_strings"][task]["strings_path"]
                            command = self.get_meta_level_command(
                                model,
                                task,
                                response_property,
                                prompt,
                                self.args.n_meta_val,
                                "val",
                                divergent_strings_path,
                            )
                            if command not in self.state["meta_val_runs"]:
                                self.state["meta_val_runs"].update(
                                    self.turn_nested_dictionary_into_multiprocessing_dict(
                                        {command: {"status": "incomplete"}}
                                    )
                                )
                            elif self.state["meta_val_runs"][command]["status"] == "complete":
                                print(f"Skipping {command} because it is already complete.")
                            # save other args to the state file

                            self.state["meta_val_runs"][command].update(
                                {
                                    "model": model,
                                    "task": task,
                                    "response_property": response_property,
                                    "set": "val",
                                }
                            )
                            meta_val_commands.append(command)
        self.write_state_file()

        pool.map(partial(run_meta_val_command, state=self.state, state_lock=self.state_lock), meta_val_commands)
        self.write_state_file()

        if self.args.other_evals:
            print(f"Running other evals... {self.args.other_evals}")
            object_level_models: list[str] = self.args.model_configs + self.args.val_only_model_configs
            meta_level_models: list[str] = (
                self.args.model_configs + self.get_finetuned_model_configs() + self.args.val_only_model_configs
            )
            object_and_meta = [
                (object_model, meta_model) for object_model in object_level_models for meta_model in meta_level_models
            ]

            other_evals_limit: int = self.args.n_meta_val
            other_evals_path = Path(EXP_DIR / self.args.study_name) / "other_evals"
            # TODO: Possibly run all sweeps in parallel, but need to silence tqdm output
            # Creates csv files for each eval in the other_evals_list, which you can view the heatmap of with the function plot_heatmap_with_ci
            run_sweep_over_other_evals(
                eval_list=self.args.other_evals,
                object_and_meta=object_and_meta,
                limit=other_evals_limit,
                study_folder=other_evals_path,
            )

        pool.close()  # close the pool of worker processes
        pool.join()  # wait for all processes to finish

        print("Finished running all commands.")

    def turn_nested_dictionary_into_multiprocessing_dict(self, dictionary):
        """Turn a nested dictionary into a multiprocessing dictionary."""
        mp_dict = self.manager.dict()
        for k, v in dictionary.items():
            if isinstance(v, dict):
                mp_dict[k] = self.turn_nested_dictionary_into_multiprocessing_dict(v)
            elif isinstance(v, list):
                mp_dict[k] = self.manager.list(v)
            else:
                mp_dict[k] = v
        return mp_dict

    def turn_nested_multiprocessing_dict_into_normal_dict(self, mp_dict):
        """Turn a multiprocessing dictionary into a normal dictionary."""
        dictionary = {}
        for k, v in mp_dict.items():
            if isinstance(v, managers.DictProxy):
                dictionary[k] = self.turn_nested_multiprocessing_dict_into_normal_dict(v)
            elif isinstance(v, managers.ListProxy):
                dictionary[k] = list(v)
            else:
                dictionary[k] = v
        return dictionary


def run_object_train_command(command, state, state_lock):
    try:
        data_folder = run_command(command, state, state_lock)
        with state_lock:
            state["object_train_runs"][command].update({"status": "complete", "folder": data_folder})
    except Exception as e:
        with state_lock:
            state["object_train_runs"][command].update({"status": "failed"})
        print(f"Failed to run {command}: {e}")
        raise e


def run_object_val_command(command, state, state_lock):
    try:
        data_folder = run_command(command, state, state_lock)
        with state_lock:
            state["object_val_runs"][command].update({"status": "complete", "folder": data_folder})
    except Exception as e:
        with state_lock:
            state["object_val_runs"][command].update({"status": "failed"})
        print(f"Failed to run {command}: {e}")
        raise e


def run_divergent_strings_command(args, state, state_lock):
    command, task, target_file = args
    try:
        run_command(command, state, state_lock)
        with state_lock:
            state["divergent_strings"][task].update({"status": "complete", "strings_path": str(target_file)})
    except Exception as e:
        with state_lock:
            state["divergent_strings"][task].update({"status": "failed"})
        print(f"Failed to run {command}: {e}")
        raise e


def run_finetuning_dataset_creation(command, state, state_lock):
    try:
        run_command(command, state, state_lock)
        with state_lock:
            state["finetuning_dataset_creation"][command].update({"status": "complete"})
    except Exception as e:
        with state_lock:
            state["finetuning_dataset_creation"][command].update({"status": "failed"})
        print(f"Failed to run {command}: {e}")
        raise e


def run_finetuning_command(command, state, state_lock):
    try:
        ft_model_config = run_command(command, state, state_lock)
        with state_lock:
            state["finetuning_runs"][command].update({"status": "complete", "ft_model_config": ft_model_config})
    except Exception as e:
        with state_lock:
            state["finetuning_runs"][command].update({"status": "failed"})
        print(f"Failed to run {command}: {e}")
        raise e


def run_ft_object_val_command(command, state, state_lock):
    try:
        data_folder = run_command(command, state, state_lock)
        with state_lock:
            state["ft_object_val_runs"][command].update({"status": "complete", "folder": data_folder})
    except Exception as e:
        with state_lock:
            state["ft_object_val_runs"][command].update({"status": "failed"})
        print(f"Failed to run {command}: {e}")
        raise e


def run_meta_val_command(command, state, state_lock):
    try:
        data_folder = run_command(command, state, state_lock)
        with state_lock:
            state["meta_val_runs"][command].update({"status": "complete", "folder": data_folder})
    except Exception as e:
        with state_lock:
            state["meta_val_runs"][command].update({"status": "failed"})
        print(f"Failed to run {command}: {e}")
        raise e


def run_command(command, state, state_lock):
    """Execute the given command in the shell, stream the output, and return the last line."""
    try:
        with state_lock:
            state["commands"].append(command)  # log the command
        process = subprocess.Popen(command, shell=True, stdout=subprocess.PIPE, stderr=subprocess.STDOUT, text=True)

        output_lines = []
        for line in process.stdout:
            print(f"[{command.strip()}] {line}", end="")  # stream the output to the command line
            output_lines.append(line.strip())

        process.wait()
        if process.returncode != 0:
            raise subprocess.CalledProcessError(process.returncode, command)

        last_line = output_lines[-1] if output_lines else ""
        print(f"Successfully executed: {command}")
        return last_line

    except subprocess.CalledProcessError as e:
        print(f"Error executing {command}: {e}")
        raise e


if __name__ == "__main__":
    study_runner = StudyRunner()
    study_runner.run_study()<|MERGE_RESOLUTION|>--- conflicted
+++ resolved
@@ -374,17 +374,10 @@
         finetune_models = list(set(self.args.model_configs) - set(self.args.skip_finetuning_for_models))
         finetune_models = "\\'" + ",".join(finetune_models) + "\\'"
         finetuning_dataset_creation_commands = []
-<<<<<<< HEAD
-        for data_folder in finetuning_study_names:
-            command = f"python -m evals.create_finetuning_dataset study_name={self.args.study_name} dataset_folder={data_folder} finetune_models={finetune_models}"
-            if command not in self.state["finetuning_dataset_creation"]:
-                with self.state_lock:
-=======
         with self.state_lock:
             for data_folder in finetuning_study_names:
-                command = f"python -m evals.create_finetuning_dataset study_name={self.args.study_name} dataset_folder={data_folder}"
+                command = f"python -m evals.create_finetuning_dataset study_name={self.args.study_name} dataset_folder={data_folder} finetune_models={finetune_models}"
                 if command not in self.state["finetuning_dataset_creation"]:
->>>>>>> 60dc4392
                     self.state["finetuning_dataset_creation"].update(
                         self.turn_nested_dictionary_into_multiprocessing_dict({command: {"status": "incomplete"}})
                     )
